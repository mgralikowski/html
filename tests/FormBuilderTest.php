--- conflicted
+++ resolved
@@ -521,11 +521,7 @@
 
         $select = $this->formBuilder->select('avc', [1 => 'Yes', 0 => 'No'], true, ['placeholder' => 'Select']);
         $this->assertEquals(
-<<<<<<< HEAD
-            '<select name="avc"><option value="" hidden="hidden">Select</option><option value="1" selected>Yes</option><option value="0" >No</option></select>',
-=======
             '<select name="avc"><option value="">Select</option><option value="1" selected>Yes</option><option value="0" >No</option></select>',
->>>>>>> 974605fc
             $select
         );
     }
