<?php

use Collective\Html\FormBuilder;
use Collective\Html\HtmlBuilder;
use Illuminate\Contracts\View\Factory;
use Illuminate\Http\Request;
use Illuminate\Routing\RouteCollection;
use Illuminate\Routing\UrlGenerator;
use Illuminate\Support\Collection;
use Mockery as m;

class FormBuilderTest extends PHPUnit_Framework_TestCase
{

    /**
     * Setup the test environment.
     */
    public function setUp()
    {
        $this->urlGenerator = new UrlGenerator(new RouteCollection(), Request::create('/foo', 'GET'));
        $this->viewFactory = m::mock(Factory::class);
        $this->htmlBuilder = new HtmlBuilder($this->urlGenerator, $this->viewFactory);
        $this->formBuilder = new FormBuilder($this->htmlBuilder, $this->urlGenerator, $this->viewFactory, 'abc');
    }

    /**
     * Destroy the test environment.
     */
    public function tearDown()
    {
        m::close();
    }

    public function testOpeningForm()
    {
        $form1 = $this->formBuilder->open(['method' => 'GET']);
        $form2 = $this->formBuilder->open(['method' => 'POST', 'class' => 'form', 'id' => 'id-form']);
        $form3 = $this->formBuilder->open(['method' => 'GET', 'accept-charset' => 'UTF-16']);
        $form4 = $this->formBuilder->open(['method' => 'GET', 'accept-charset' => 'UTF-16', 'files' => true]);
        $form5 = $this->formBuilder->open(['method' => 'PUT']);

        $this->assertEquals('<form method="GET" action="http://localhost/foo" accept-charset="UTF-8">', $form1);
        $this->assertEquals('<form method="POST" action="http://localhost/foo" accept-charset="UTF-8" class="form" id="id-form"><input name="_token" type="hidden" value="abc">',
          $form2);
        $this->assertEquals('<form method="GET" action="http://localhost/foo" accept-charset="UTF-16">', $form3);
        $this->assertEquals('<form method="GET" action="http://localhost/foo" accept-charset="UTF-16" enctype="multipart/form-data">',
          $form4);
        $this->assertEquals('<form method="POST" action="http://localhost/foo" accept-charset="UTF-8"><input name="_method" type="hidden" value="PUT"><input name="_token" type="hidden" value="abc">',
          $form5);
    }

    public function testClosingForm()
    {
        $this->assertEquals('</form>', $this->formBuilder->close());
    }

    public function testFormLabel()
    {
        $form1 = $this->formBuilder->label('foo', 'Foobar');
        $form2 = $this->formBuilder->label('foo', 'Foobar', ['class' => 'control-label']);
        $form3 = $this->formBuilder->label('foo', 'Foobar <i>bar</i>', null, false);

        $this->assertEquals('<label for="foo">Foobar</label>', $form1);
        $this->assertEquals('<label for="foo" class="control-label">Foobar</label>', $form2);
        $this->assertEquals('<label for="foo">Foobar <i>bar</i></label>', $form3);
    }

    public function testFormInput()
    {
        $form1 = $this->formBuilder->input('text', 'foo');
        $form2 = $this->formBuilder->input('text', 'foo', 'foobar');
        $form3 = $this->formBuilder->input('date', 'foobar', null, ['class' => 'span2']);

        $this->assertEquals('<input name="foo" type="text">', $form1);
        $this->assertEquals('<input name="foo" type="text" value="foobar">', $form2);
        $this->assertEquals('<input class="span2" name="foobar" type="date">', $form3);
    }

    public function testPasswordsNotFilled()
    {
        $this->formBuilder->setSessionStore($session = m::mock('Illuminate\Contracts\Session\Session'));

        $session->shouldReceive('getOldInput')->never();

        $form1 = $this->formBuilder->password('password');

        $this->assertEquals('<input name="password" type="password" value="">', $form1);
    }

    public function testFilesNotFilled()
    {
        $this->formBuilder->setSessionStore($session = m::mock('Illuminate\Contracts\Session\Session'));

        $session->shouldReceive('getOldInput')->never();

        $form = $this->formBuilder->file('img');

        $this->assertEquals('<input name="img" type="file">', $form);
    }

    public function testFormText()
    {
        $form1 = $this->formBuilder->input('text', 'foo');
        $form2 = $this->formBuilder->text('foo');
        $form3 = $this->formBuilder->text('foo', 'foobar');
        $form4 = $this->formBuilder->text('foo', null, ['class' => 'span2']);

        $this->assertEquals('<input name="foo" type="text">', $form1);
        $this->assertEquals($form1, $form2);
        $this->assertEquals('<input name="foo" type="text" value="foobar">', $form3);
        $this->assertEquals('<input class="span2" name="foo" type="text">', $form4);
    }

    public function testFormTextRepopulation()
    {
        $this->formBuilder->setSessionStore($session = m::mock('Illuminate\Contracts\Session\Session'));
        $this->setModel($model = ['relation' => ['key' => 'attribute'], 'other' => 'val']);

        $session->shouldReceive('getOldInput')->twice()->with('name_with_dots')->andReturn('some value');
        $input = $this->formBuilder->text('name.with.dots', 'default value');
        $this->assertEquals('<input name="name.with.dots" type="text" value="some value">', $input);

        $session->shouldReceive('getOldInput')->once()->with('text.key.sub')->andReturn(null);
        $input = $this->formBuilder->text('text[key][sub]', 'default value');
        $this->assertEquals('<input name="text[key][sub]" type="text" value="default value">', $input);

        $session->shouldReceive('getOldInput')->with('relation.key')->andReturn(null);
        $input1 = $this->formBuilder->text('relation[key]');

        $this->setModel($model, false);
        $input2 = $this->formBuilder->text('relation[key]');

        $this->assertEquals('<input name="relation[key]" type="text" value="attribute">', $input1);
        $this->assertEquals($input1, $input2);
    }

    public function testFormRepopulationWithMixOfArraysAndObjects()
    {
        $this->formBuilder->model(['user' => (object) ['password' => 'apple']]);
        $input = $this->formBuilder->text('user[password]');
        $this->assertEquals('<input name="user[password]" type="text" value="apple">', $input);

        $this->formBuilder->model((object) ['letters' => ['a', 'b', 'c']]);
        $input = $this->formBuilder->text('letters[1]');
        $this->assertEquals('<input name="letters[1]" type="text" value="b">', $input);
    }

    public function testFormPassword()
    {
        $form1 = $this->formBuilder->password('foo');
        $form2 = $this->formBuilder->password('foo', ['class' => 'span2']);

        $this->assertEquals('<input name="foo" type="password" value="">', $form1);
        $this->assertEquals('<input class="span2" name="foo" type="password" value="">', $form2);
    }

    public function testFormHidden()
    {
        $form1 = $this->formBuilder->hidden('foo');
        $form2 = $this->formBuilder->hidden('foo', 'foobar');
        $form3 = $this->formBuilder->hidden('foo', null, ['class' => 'span2']);

        $this->assertEquals('<input name="foo" type="hidden">', $form1);
        $this->assertEquals('<input name="foo" type="hidden" value="foobar">', $form2);
        $this->assertEquals('<input class="span2" name="foo" type="hidden">', $form3);
    }

    public function testFormEmail()
    {
        $form1 = $this->formBuilder->email('foo');
        $form2 = $this->formBuilder->email('foo', 'foobar');
        $form3 = $this->formBuilder->email('foo', null, ['class' => 'span2']);

        $this->assertEquals('<input name="foo" type="email">', $form1);
        $this->assertEquals('<input name="foo" type="email" value="foobar">', $form2);
        $this->assertEquals('<input class="span2" name="foo" type="email">', $form3);
    }

    public function testFormTel()
    {
        $form1 = $this->formBuilder->tel('foo');
        $form2 = $this->formBuilder->tel('foo', 'foobar');
        $form3 = $this->formBuilder->tel('foo', null, ['class' => 'span2']);

        $this->assertEquals('<input name="foo" type="tel">', $form1);
        $this->assertEquals('<input name="foo" type="tel" value="foobar">', $form2);
        $this->assertEquals('<input class="span2" name="foo" type="tel">', $form3);
    }

    public function testFormNumber()
    {
        $form1 = $this->formBuilder->number('foo');
        $form2 = $this->formBuilder->number('foo', 1);
        $form3 = $this->formBuilder->number('foo', null, ['class' => 'span2']);

        $this->assertEquals('<input name="foo" type="number">', $form1);
        $this->assertEquals('<input name="foo" type="number" value="1">', $form2);
        $this->assertEquals('<input class="span2" name="foo" type="number">', $form3);
    }

    public function testFormDate()
    {
        $form1 = $this->formBuilder->date('foo');
        $form2 = $this->formBuilder->date('foo', '2015-02-20');
        $form3 = $this->formBuilder->date('foo', \Carbon\Carbon::now());
        $form4 = $this->formBuilder->date('foo', null, ['class' => 'span2']);

        $this->assertEquals('<input name="foo" type="date">', $form1);
        $this->assertEquals('<input name="foo" type="date" value="2015-02-20">', $form2);
        $this->assertEquals('<input name="foo" type="date" value="' . \Carbon\Carbon::now()->format('Y-m-d') . '">',
          $form3);
        $this->assertEquals('<input class="span2" name="foo" type="date">', $form4);
    }

    public function testFormTime()
    {
        $form1 = $this->formBuilder->time('foo');
        $form2 = $this->formBuilder->time('foo', \Carbon\Carbon::now()->format('H:i'));
        $form3 = $this->formBuilder->time('foo', null, ['class' => 'span2']);

        $this->assertEquals('<input name="foo" type="time">', $form1);
        $this->assertEquals('<input name="foo" type="time" value="' . \Carbon\Carbon::now()->format('H:i') . '">',
          $form2);
        $this->assertEquals('<input class="span2" name="foo" type="time">', $form3);
    }

    public function testFormFile()
    {
        $form1 = $this->formBuilder->file('foo');
        $form2 = $this->formBuilder->file('foo', ['class' => 'span2']);

        $this->assertEquals('<input name="foo" type="file">', $form1);
        $this->assertEquals('<input class="span2" name="foo" type="file">', $form2);
    }

    public function testFormTextarea()
    {
        $form1 = $this->formBuilder->textarea('foo');
        $form2 = $this->formBuilder->textarea('foo', 'foobar');
        $form3 = $this->formBuilder->textarea('foo', null, ['class' => 'span2']);
        $form4 = $this->formBuilder->textarea('foo', null, ['size' => '60x15']);
        $form5 = $this->formBuilder->textarea('encoded_html', 'Eggs & Sausage', ['size' => '60x50']);
        $form6 = $this->formBuilder->textarea('encoded_html', 'Eggs &amp;&amp; Sausage', ['size' => '60x50']);

        $this->assertEquals('<textarea name="foo" cols="50" rows="10"></textarea>', $form1);
        $this->assertEquals('<textarea name="foo" cols="50" rows="10">foobar</textarea>', $form2);
        $this->assertEquals('<textarea class="span2" name="foo" cols="50" rows="10"></textarea>', $form3);
        $this->assertEquals('<textarea name="foo" cols="60" rows="15"></textarea>', $form4);
        $this->assertEquals('<textarea name="encoded_html" cols="60" rows="50">Eggs &amp; Sausage</textarea>', $form5);
        $this->assertEquals('<textarea name="encoded_html" cols="60" rows="50">Eggs &amp;&amp; Sausage</textarea>', $form6);
    }

    public function testSelect()
    {
        $select = $this->formBuilder->select(
          'size',
          ['L' => 'Large', 'S' => 'Small']
        );
        $this->assertEquals($select,
          '<select name="size"><option value="L">Large</option><option value="S">Small</option></select>');

        $select = $this->formBuilder->select(
          'size',
          ['L' => 'Large', 'S' => 'Small'],
          'L'
        );
        $this->assertEquals($select,
          '<select name="size"><option value="L" selected="selected">Large</option><option value="S">Small</option></select>');

        $select = $this->formBuilder->select(
          'size',
          ['L' => 'Large', 'S' => 'Small'],
          null,
          ['class' => 'class-name', 'id' => 'select-id']
        );
        $this->assertEquals($select,
          '<select class="class-name" id="select-id" name="size"><option value="L">Large</option><option value="S">Small</option></select>');

        $this->formBuilder->label('select-name-id');
        $select = $this->formBuilder->select(
          'select-name-id',
          [],
          null,
          ['name' => 'select-name']
        );
        $this->assertEquals($select, '<select name="select-name" id="select-name-id"></select>');

        $select = $this->formBuilder->select(
            'size',
            [
                'Large sizes' => [
                    'L' => 'Large',
                    'XL' => 'Extra Large',
                ],
                'S' => 'Small',
            ],
            null,
            [
                'class' => 'class-name',
                'id' => 'select-id',
            ]
        );

        $this->assertEquals(
            $select,
            '<select class="class-name" id="select-id" name="size"><optgroup label="Large sizes"><option value="L">Large</option><option value="XL">Extra Large</option></optgroup><option value="S">Small</option></select>'
        );
<<<<<<< HEAD
=======

        $select = $this->formBuilder->select(
            'encoded_html',
            ['no_break_space' => '&nbsp;', 'ampersand' => '&amp;', 'lower_than' => '&lt;'],
            null
        );

        $this->assertEquals(
            $select,
            '<select name="encoded_html"><option value="no_break_space">&amp;nbsp;</option><option value="ampersand">&amp;amp;</option><option value="lower_than">&amp;lt;</option></select>'
        );

        $select = $this->formBuilder->select(
            'size',
            ['L' => 'Large', 'S' => 'Small'],
            null,
            [],
            ['L' => ['data-foo' => 'bar', 'disabled']]
        );
        $this->assertEquals($select,
            '<select name="size"><option value="L" data-foo="bar" disabled="disabled">Large</option><option value="S">Small</option></select>');

>>>>>>> f1130667
    }

    public function testFormSelectRepopulation()
    {
        $list = ['L' => 'Large', 'M' => 'Medium', 'S' => 'Small'];
        $this->formBuilder->setSessionStore($session = m::mock('Illuminate\Contracts\Session\Session'));
        $this->setModel($model = ['size' => ['key' => 'S'], 'other' => 'val']);

        $session->shouldReceive('getOldInput')->twice()->with('size')->andReturn('M');
        $select = $this->formBuilder->select('size', $list, 'S');
        $this->assertEquals($select,
          '<select name="size"><option value="L">Large</option><option value="M" selected="selected">Medium</option><option value="S">Small</option></select>');

        $session->shouldReceive('getOldInput')->twice()->with('size.multi')->andReturn(['L', 'S']);
        $select = $this->formBuilder->select('size[multi][]', $list, 'M', ['multiple' => 'multiple']);
        $this->assertEquals($select,
          '<select multiple="multiple" name="size[multi][]"><option value="L" selected="selected">Large</option><option value="M">Medium</option><option value="S" selected="selected">Small</option></select>');

        $session->shouldReceive('getOldInput')->once()->with('size.key')->andReturn(null);
        $select = $this->formBuilder->select('size[key]', $list);
        $this->assertEquals($select,
          '<select name="size[key]"><option value="L">Large</option><option value="M">Medium</option><option value="S" selected="selected">Small</option></select>');
    }

    public function testFormWithOptionalPlaceholder()
    {
        $select = $this->formBuilder->select(
          'size',
          ['L' => 'Large', 'S' => 'Small'],
          null,
          ['placeholder' => 'Select One...']
        );
        $this->assertEquals($select,
          '<select name="size"><option selected="selected" value="">Select One...</option><option value="L">Large</option><option value="S">Small</option></select>');

        $select = $this->formBuilder->select(
          'size',
          ['L' => 'Large', 'S' => 'Small'],
          'L',
          ['placeholder' => 'Select One...']
        );
        $this->assertEquals($select,
          '<select name="size"><option value="">Select One...</option><option value="L" selected="selected">Large</option><option value="S">Small</option></select>');
    }

    public function testFormSelectYear()
    {
        $select1 = (string) $this->formBuilder->selectYear('year', 2000, 2020);
        $select2 = (string) $this->formBuilder->selectYear('year', 2000, 2020, null, ['id' => 'foo']);
        $select3 = (string) $this->formBuilder->selectYear('year', 2000, 2020, '2000');

        $this->assertContains('<select name="year"><option value="2000">2000</option><option value="2001">2001</option>',
          $select1);
        $this->assertContains('<select id="foo" name="year"><option value="2000">2000</option><option value="2001">2001</option>',
          $select2);
        $this->assertContains('<select name="year"><option value="2000" selected="selected">2000</option><option value="2001">2001</option>',
          $select3);
    }

    public function testFormSelectRange()
    {
        $range = (string) $this->formBuilder->selectRange('dob', 1900, 2013);

        $this->assertContains('<select name="dob"><option value="1900">1900</option>', $range);
        $this->assertContains('<option value="2013">2013</option>', $range);
    }

    public function testFormSelectMonth()
    {
        $month1 = (string) $this->formBuilder->selectMonth('month');
        $month2 = (string) $this->formBuilder->selectMonth('month', '1');
        $month3 = (string) $this->formBuilder->selectMonth('month', null, ['id' => 'foo']);

        $this->assertContains('<select name="month"><option value="1">January</option><option value="2">February</option>',
          $month1);
        $this->assertContains('<select name="month"><option value="1" selected="selected">January</option>', $month2);
        $this->assertContains('<select id="foo" name="month"><option value="1">January</option>', $month3);
    }

    public function testFormCheckbox()
    {
        $this->formBuilder->setSessionStore($session = m::mock('Illuminate\Contracts\Session\Session'));

        $session->shouldReceive('getOldInput')->withNoArgs()->andReturn([]);
        $session->shouldReceive('getOldInput')->with('foo')->andReturn(null);

        $form1 = $this->formBuilder->input('checkbox', 'foo');
        $form2 = $this->formBuilder->checkbox('foo');
        $form3 = $this->formBuilder->checkbox('foo', 'foobar', true);
        $form4 = $this->formBuilder->checkbox('foo', 'foobar', false, ['class' => 'span2']);

        $this->assertEquals('<input name="foo" type="checkbox">', $form1);
        $this->assertEquals('<input name="foo" type="checkbox" value="1">', $form2);
        $this->assertEquals('<input checked="checked" name="foo" type="checkbox" value="foobar">', $form3);
        $this->assertEquals('<input class="span2" name="foo" type="checkbox" value="foobar">', $form4);
    }

    public function testFormCheckboxRepopulation()
    {
        $this->formBuilder->setSessionStore($session = m::mock('Illuminate\Contracts\Session\Session'));
        $session->shouldReceive('getOldInput')->withNoArgs()->andReturn([1]);

        $session->shouldReceive('getOldInput')->once()->with('check')->andReturn(null);
        $check = $this->formBuilder->checkbox('check', 1, true);
        $this->assertEquals('<input name="check" type="checkbox" value="1">', $check);

        $session->shouldReceive('getOldInput')->with('check.key')->andReturn('yes');
        $check = $this->formBuilder->checkbox('check[key]', 'yes');
        $this->assertEquals('<input checked="checked" name="check[key]" type="checkbox" value="yes">', $check);

        $session->shouldReceive('getOldInput')->with('multicheck')->andReturn([1, 3]);
        $check1 = $this->formBuilder->checkbox('multicheck[]', 1);
        $check2 = $this->formBuilder->checkbox('multicheck[]', 2, true);
        $check3 = $this->formBuilder->checkbox('multicheck[]', 3);

        $this->assertEquals('<input checked="checked" name="multicheck[]" type="checkbox" value="1">', $check1);
        $this->assertEquals('<input name="multicheck[]" type="checkbox" value="2">', $check2);
        $this->assertEquals('<input checked="checked" name="multicheck[]" type="checkbox" value="3">', $check3);
    }

    public function testFormCheckboxWithModelRelation()
    {
        $this->formBuilder->setSessionStore($session = m::mock('Illuminate\Contracts\Session\Session'));
        $session->shouldReceive('getOldInput')->withNoArgs()->andReturn([]);
        $session->shouldReceive('getOldInput')->with('items')->andReturn(null);

        $mockModel2 = new StdClass();
        $mockModel2->id = 2;
        $mockModel3 = new StdClass();
        $mockModel3->id = 3;
        $this->setModel(['items' => new Collection([$mockModel2, $mockModel3])]);

        $check1 = $this->formBuilder->checkbox('items[]', 1);
        $check2 = $this->formBuilder->checkbox('items[]', 2);
        $check3 = $this->formBuilder->checkbox('items[]', 3, false);
        $check4 = $this->formBuilder->checkbox('items[]', 4, true);

        $this->assertEquals('<input name="items[]" type="checkbox" value="1">', $check1);
        $this->assertEquals('<input checked="checked" name="items[]" type="checkbox" value="2">', $check2);
        $this->assertEquals('<input name="items[]" type="checkbox" value="3">', $check3);
        $this->assertEquals('<input checked="checked" name="items[]" type="checkbox" value="4">', $check4);
    }

    public function testFormCheckboxWithoutSession()
    {
        $form1 = $this->formBuilder->checkbox('foo');
        $form2 = $this->formBuilder->checkbox('foo', 'foobar', true);

        $this->assertEquals('<input name="foo" type="checkbox" value="1">', $form1);
        $this->assertEquals('<input checked="checked" name="foo" type="checkbox" value="foobar">', $form2);
    }

    public function testFormRadio()
    {
        $form1 = $this->formBuilder->input('radio', 'foo');
        $form2 = $this->formBuilder->radio('foo');
        $form3 = $this->formBuilder->radio('foo', 'foobar', true);
        $form4 = $this->formBuilder->radio('foo', 'foobar', false, ['class' => 'span2']);

        $this->assertEquals('<input name="foo" type="radio">', $form1);
        $this->assertEquals('<input name="foo" type="radio" value="foo">', $form2);
        $this->assertEquals('<input checked="checked" name="foo" type="radio" value="foobar">', $form3);
        $this->assertEquals('<input class="span2" name="foo" type="radio" value="foobar">', $form4);
    }

    public function testFormRadioRepopulation()
    {
        $this->formBuilder->setSessionStore($session = m::mock('Illuminate\Contracts\Session\Session'));

        $session->shouldReceive('getOldInput')->with('radio')->andReturn(1);

        $radio1 = $this->formBuilder->radio('radio', 1);
        $radio2 = $this->formBuilder->radio('radio', 2, true);

        $this->assertEquals('<input checked="checked" name="radio" type="radio" value="1">', $radio1);
        $this->assertEquals('<input name="radio" type="radio" value="2">', $radio2);
    }

    public function testFormSubmit()
    {
        $form1 = $this->formBuilder->submit('foo');
        $form2 = $this->formBuilder->submit('foo', ['class' => 'span2']);

        $this->assertEquals('<input type="submit" value="foo">', $form1);
        $this->assertEquals('<input class="span2" type="submit" value="foo">', $form2);
    }

    public function testFormButton()
    {
        $form1 = $this->formBuilder->button('foo');
        $form2 = $this->formBuilder->button('foo', ['class' => 'span2']);

        $this->assertEquals('<button type="button">foo</button>', $form1);
        $this->assertEquals('<button class="span2" type="button">foo</button>', $form2);
    }

    public function testResetInput()
    {
        $resetInput = $this->formBuilder->reset('foo');
        $this->assertEquals('<input type="reset" value="foo">', $resetInput);
    }

    public function testImageInput()
    {
        $url = 'http://laravel.com/';
        $image = $this->formBuilder->image($url);

        $this->assertEquals('<input src="' . $url . '" type="image">', $image);
    }

    public function testFormColor()
    {
        $form1 = $this->formBuilder->color('foo');
        $form2 = $this->formBuilder->color('foo', '#ff0000');
        $form3 = $this->formBuilder->color('foo', null, ['class' => 'span2']);

        $this->assertEquals('<input name="foo" type="color">', $form1);
        $this->assertEquals('<input name="foo" type="color" value="#ff0000">', $form2);
        $this->assertEquals('<input class="span2" name="foo" type="color">', $form3);
    }

    protected function setModel(array $data, $object = true)
    {
        if ($object) {
            $data = new FormBuilderModelStub($data);
        }

        $this->formBuilder->model($data, ['method' => 'GET']);
    }
}

class FormBuilderModelStub
{
    protected $data;

    public function __construct(array $data = [])
    {
        foreach ($data as $key => $val) {
            if (is_array($val)) {
                $val = new self($val);
            }

            $this->data[$key] = $val;
        }
    }

    public function __get($key)
    {
        return $this->data[$key];
    }

    public function __isset($key)
    {
        return isset($this->data[$key]);
    }
}<|MERGE_RESOLUTION|>--- conflicted
+++ resolved
@@ -7,6 +7,7 @@
 use Illuminate\Routing\RouteCollection;
 use Illuminate\Routing\UrlGenerator;
 use Illuminate\Support\Collection;
+use Illuminate\Support\Facades\App;
 use Mockery as m;
 
 class FormBuilderTest extends PHPUnit_Framework_TestCase
@@ -305,8 +306,6 @@
             $select,
             '<select class="class-name" id="select-id" name="size"><optgroup label="Large sizes"><option value="L">Large</option><option value="XL">Extra Large</option></optgroup><option value="S">Small</option></select>'
         );
-<<<<<<< HEAD
-=======
 
         $select = $this->formBuilder->select(
             'encoded_html',
@@ -316,7 +315,7 @@
 
         $this->assertEquals(
             $select,
-            '<select name="encoded_html"><option value="no_break_space">&amp;nbsp;</option><option value="ampersand">&amp;amp;</option><option value="lower_than">&amp;lt;</option></select>'
+            '<select name="encoded_html"><option value="no_break_space">&nbsp;</option><option value="ampersand">&amp;</option><option value="lower_than">&lt;</option></select>'
         );
 
         $select = $this->formBuilder->select(
@@ -328,8 +327,6 @@
         );
         $this->assertEquals($select,
             '<select name="size"><option value="L" data-foo="bar" disabled="disabled">Large</option><option value="S">Small</option></select>');
-
->>>>>>> f1130667
     }
 
     public function testFormSelectRepopulation()
