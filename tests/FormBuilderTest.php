--- conflicted
+++ resolved
@@ -356,10 +356,7 @@
           ['placeholder' => 'Select One...']
         );
         $this->assertEquals($select,
-<<<<<<< HEAD
           '<select name="size"><option disabled="disabled" hidden="hidden" value="">Select One...</option><option value="L" selected="selected">Large</option><option value="S">Small</option></select>');
-=======
-          '<select name="size"><option value="">Select One...</option><option value="L" selected="selected">Large</option><option value="S">Small</option></select>');
 
         $select = $this->formBuilder->select(
             'encoded_html',
@@ -370,7 +367,6 @@
         $this->assertEquals($select,
             '<select name="encoded_html"><option selected="selected" value="">Select the &amp;nbsp;</option><option value="no_break_space">&amp;nbsp;</option><option value="ampersand">&amp;amp;</option><option value="lower_than">&amp;lt;</option></select>'
         );
->>>>>>> 2f7f2e12
     }
 
     public function testFormSelectYear()
