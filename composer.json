{
    "name": "laravelcollective/html",
    "description": "HTML and Form Builders for the Laravel Framework",
    "license": "MIT",
    "homepage": "https://laravelcollective.com",
    "support": {
        "issues": "https://github.com/LaravelCollective/html/issues",
        "source": "https://github.com/LaravelCollective/html"
    },
    "authors": [
        {
            "name": "Adam Engebretson",
            "email": "adam@laravelcollective.com"
        },
        {
            "name": "Taylor Otwell",
            "email": "taylorotwell@gmail.com"
        }
    ],
    "require": {
        "php": ">=7.1.3",
        "illuminate/http": "5.7.*",
        "illuminate/routing": "5.7.*",
        "illuminate/session": "5.7.*",
        "illuminate/support": "5.7.*",
        "illuminate/view": "5.7.*"
    },
    "require-dev": {
<<<<<<< HEAD
        "illuminate/database": "5.7.*",
        "mockery/mockery": "~1.0",
        "phpunit/phpunit": "~5.4"
=======
        "illuminate/database": "5.6.*",
        "mockery/mockery": "~1.0",
        "phpunit/phpunit": "~7.1"
>>>>>>> 974605fc
    },
    "autoload": {
        "psr-4": {
            "Collective\\Html\\": "src/"
        },
        "files": [
            "src/helpers.php"
        ]
    },
    "extra": {
        "branch-alias": {
            "dev-master": "5.7-dev"
        },
        "laravel": {
            "providers": [
                "Collective\\Html\\HtmlServiceProvider"
            ],
            "aliases": {
                "Form": "Collective\\Html\\FormFacade",
                "Html": "Collective\\Html\\HtmlFacade"
            }
        }
    },
    "minimum-stability": "dev",
    "prefer-stable": true
}<|MERGE_RESOLUTION|>--- conflicted
+++ resolved
@@ -26,15 +26,9 @@
         "illuminate/view": "5.7.*"
     },
     "require-dev": {
-<<<<<<< HEAD
         "illuminate/database": "5.7.*",
         "mockery/mockery": "~1.0",
-        "phpunit/phpunit": "~5.4"
-=======
-        "illuminate/database": "5.6.*",
-        "mockery/mockery": "~1.0",
         "phpunit/phpunit": "~7.1"
->>>>>>> 974605fc
     },
     "autoload": {
         "psr-4": {
